<!DOCTYPE html>
<html>
<head>
    <title>Passkey Form</title>
    <link href="//maxcdn.bootstrapcdn.com/bootstrap/4.1.1/css/bootstrap.min.css" rel="stylesheet" id="bootstrap-css">
    <script src="//maxcdn.bootstrapcdn.com/bootstrap/4.1.1/js/bootstrap.min.js"></script>
    <script src="//cdnjs.cloudflare.com/ajax/libs/jquery/3.2.1/jquery.min.js"></script>
    <link href="//maxcdn.bootstrapcdn.com/bootstrap/4.1.1/css/bootstrap.min.css" rel="stylesheet" id="bootstrap-css">
    <link rel="stylesheet" href="../static/css/checkin_out.css" />
    
    <!-- <link rel="stylesheet" href="{{ url_for('static', path='css/master_checkin.css') }}" /> -->
</head>
<body>
    <h1>Passkey Form</h1>
    <h2>Welcome {{ UID }} </h2>
<<<<<<< HEAD
<!--    {% if status=="NOT CHECKED" %}-->
=======
>>>>>>> d2bcf8d3
    <form method="post" action="/checkin_out/{{ UID }}" onsubmit="return false" >
<!--        <input type="hidden" name="uid" value="{{ UID }}" />-->
<!--        <input type="radio" id="checkin" name="action" value="checkin" required>-->
<!--        <label for="checkin">Check-in</label>-->
<!--        <br>-->
<!--        <input type="radio" id="checkout" name="action" value="checkout" required>-->
<!--        <label for="checkout">Check-out</label>-->
<!--        <br><br>-->
        <label for="passkey">Passkey:</label>
        <input type="password" id="passkey" name="passkey" required>
        <br><br>
        <input type="submit" value="Submit", onclick="verifyPassword()">
    </form>
<!--    {% else %}-->
<!--    <div>-->
<!--        <p>Current Status::-{{ status_val }}</p>-->
<!--    </div>-->
<!--    {% endif %}-->
        <script>
        function verifyPassword() {
            // event.preventDefault()
            let passwordInput = document.getElementById("passkey").value;
            const passphrase = "{{ password }}";  // Replace with your actual passphrase
            console.log(passphrase);
            console.log(passwordInput);
            console.log(typeof passwordInput === passphrase)
            if (passwordInput === passphrase) {
                // Password matches, submit the form
                document.forms[0].submit();

            } else {
                // Password doesn't match, display an error message or take appropriate action
                alert("Incorrect password");
            }
        }
    </script>
</body>
</html><|MERGE_RESOLUTION|>--- conflicted
+++ resolved
@@ -13,10 +13,7 @@
 <body>
     <h1>Passkey Form</h1>
     <h2>Welcome {{ UID }} </h2>
-<<<<<<< HEAD
-<!--    {% if status=="NOT CHECKED" %}-->
-=======
->>>>>>> d2bcf8d3
+  
     <form method="post" action="/checkin_out/{{ UID }}" onsubmit="return false" >
 <!--        <input type="hidden" name="uid" value="{{ UID }}" />-->
 <!--        <input type="radio" id="checkin" name="action" value="checkin" required>-->
