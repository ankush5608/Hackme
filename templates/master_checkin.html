<!DOCTYPE html>
<html lang="en">
<head>
<<<<<<< HEAD
    <!-- Required meta tags -->
    <meta charset="utf-8">
    <meta name="viewport" content="width=device-width, initial-scale=1, shrink-to-fit=no">

    <!-- Fonts -->
    <link rel="dns-prefetch" href="https://fonts.gstatic.com">
    <link href="https://fonts.googleapis.com/css?family=Raleway:300,400,600" rel="stylesheet" type="text/css">
    <link href="//maxcdn.bootstrapcdn.com/bootstrap/4.1.1/css/bootstrap.min.css" rel="stylesheet" id="bootstrap-css">
    <script src="//maxcdn.bootstrapcdn.com/bootstrap/4.1.1/js/bootstrap.min.js"></script>
    <script src="//cdnjs.cloudflare.com/ajax/libs/jquery/3.2.1/jquery.min.js"></script>
    <link rel="stylesheet" href="{{ url_for('static', path='css/master_checkin.css') }}" />

    <link rel="icon" href="Favicon.png">

    <!-- Bootstrap CSS -->
    <link rel="stylesheet" href="https://stackpath.bootstrapcdn.com/bootstrap/4.1.3/css/bootstrap.min.css">

    <title>Master Check-In</title>
</head>
<body>

<main class="my-form" style="background: None;">
    <div class="cotainer">
        <div class="row justify-content-center">
            <div class="col-md-8">
                    <div class="card">
                        <div class="card-body">
                          <center>
                            <div class="container">
                            <span style="font-variant: small-caps;font-weight: bold;font-size: larger;">Master Check-In</span>
                            </div>
                          </center>
                            <form name="my-form" onsubmit="return validform()" action="POST">

                              {% for message in Details: %}
                              {% for details in Details[message]: %}
                                  <div class="form-group row">
                                      <label for="full_name" class="col-md-4 col-form-label text-md-right">{{details}} : </label>
                                        <div class="col-md-6">
                                          <input type="text" class="form-control" value= "{{Details[message][details]}}" style="color:black" required>
                                        </div>
                                  </div>
                                    {% endfor %}
                                    {% endfor %}
                                    <br/>
                                    <div class="col-md-6 offset-md-3">
                                      <input class="tc_box" type="checkbox"  required />
                                      I have read the Terms & Conditions
                                    </div>
                                    <br/>
                                    <div class="col-md-6 offset-md-4">
                                        <button type="submit" class="btn btn-primary">
                                        Register
                                        </button>
                                    </div>
                                </div>
                            </form>
                        </div>
                    </div>
            </div>
=======
    <meta charset="UTF-8">
    <meta http-equiv="X-UA-Compatible" content="IE=edge">
    <meta name="viewport" content="width=device-width, initial-scale=1.0">
    <title>Team Details</title>
     <link rel="stylesheet" href="{{url_for('static', path='css/master_checkin.css') }}" />
     <script src="{{ url_for('static', path='js/master_checkin.js') }}"></script>
</head>
<body>
    <form method="POST" >
    <div class="grid-container">
        {% for key in Details: %}
<!--        {% for details in Details[message]: %}-->
        <div class = "grid-item">
            <h3> hi </h3>
            <h4> {{ key }} : </h4>
            <input class = "text_input" value="{{ Details[key] }}" required>
>>>>>>> 39c9b035
        </div>
        {% endfor %}
    </div>
<<<<<<< HEAD
</main>
=======
<!--    {% endfor %}-->

    <br/>
  <center><input id="cbox" type = "checkbox" required/> I have read the terms and conditions and accept it</center>
>>>>>>> 39c9b035

<script src="https://code.jquery.com/jquery-3.3.1.slim.min.js"></script>
<script src="https://cdnjs.cloudflare.com/ajax/libs/popper.js/1.14.3/umd/popper.min.js"></script>
<script src="https://stackpath.bootstrapcdn.com/bootstrap/4.1.3/js/bootstrap.min.js"></script>
</body>
</html><|MERGE_RESOLUTION|>--- conflicted
+++ resolved
@@ -1,7 +1,6 @@
 <!DOCTYPE html>
 <html lang="en">
 <head>
-<<<<<<< HEAD
     <!-- Required meta tags -->
     <meta charset="utf-8">
     <meta name="viewport" content="width=device-width, initial-scale=1, shrink-to-fit=no">
@@ -62,35 +61,6 @@
                         </div>
                     </div>
             </div>
-=======
-    <meta charset="UTF-8">
-    <meta http-equiv="X-UA-Compatible" content="IE=edge">
-    <meta name="viewport" content="width=device-width, initial-scale=1.0">
-    <title>Team Details</title>
-     <link rel="stylesheet" href="{{url_for('static', path='css/master_checkin.css') }}" />
-     <script src="{{ url_for('static', path='js/master_checkin.js') }}"></script>
-</head>
-<body>
-    <form method="POST" >
-    <div class="grid-container">
-        {% for key in Details: %}
-<!--        {% for details in Details[message]: %}-->
-        <div class = "grid-item">
-            <h3> hi </h3>
-            <h4> {{ key }} : </h4>
-            <input class = "text_input" value="{{ Details[key] }}" required>
->>>>>>> 39c9b035
-        </div>
-        {% endfor %}
-    </div>
-<<<<<<< HEAD
-</main>
-=======
-<!--    {% endfor %}-->
-
-    <br/>
-  <center><input id="cbox" type = "checkbox" required/> I have read the terms and conditions and accept it</center>
->>>>>>> 39c9b035
 
 <script src="https://code.jquery.com/jquery-3.3.1.slim.min.js"></script>
 <script src="https://cdnjs.cloudflare.com/ajax/libs/popper.js/1.14.3/umd/popper.min.js"></script>
