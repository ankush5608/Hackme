from __future__ import division
from fastapi import FastAPI, Depends, Request, APIRouter
from fastapi.templating import Jinja2Templates
from fastapi.responses import HTMLResponse
from fastapi.staticfiles import StaticFiles
from fastapi.responses import RedirectResponse
from fastapi.middleware.cors import CORSMiddleware
import firebase_admin
from firebase_admin import credentials, firestore, firestore_async
from google.cloud.firestore_v1.base_query import FieldFilter
# import os, typing
from api_globals import GlobalsMiddleware, g
import pandas as pd
from json import loads
import time

cred = credentials.Certificate('aventus-website.json')
firebase_admin.initialize_app(cred)

db = firestore.client()
# firebaseConfig = {
#   "apiKey": "AIzaSyBgT68Ra8QzLU6WkSgFTX0ws2Veupng7EE",
#   "authDomain": "test-aventus.firebaseapp.com",
#   "projectId": "test-aventus",
#   "storageBucket": "test-aventus.appspot.com",
#   "messagingSenderId": "330950556473",
#   "appId": "1:330950556473:web:03f5b5c3071c20a56546e8",
#   "measurementId": "G-0JVRVC3R7K"
# };

app = FastAPI()
api_router = APIRouter()
# api_router.include_router(login.router, prefix="", tags=["auth-webapp"])

allow_all = ['*']
app.add_middleware(GlobalsMiddleware)
app.add_middleware(
   CORSMiddleware,
   allow_origins=allow_all,
   allow_credentials=True,
   allow_methods=allow_all,
   allow_headers=allow_all
)
app.mount("/static", StaticFiles(directory="static"), name="static")
templates = Jinja2Templates(directory="templates")



# def flash(request: Request, message: typing.Any, category: str = "primary") -> None:
#    if "_messages" not in request.session:
#        request.session["_messages"] = []
#        request.session["_messages"].append({"message": message, "category": category})
#
# def get_flashed_messages(request: Request):
#    print(request.session)
#    return request.session.pop("_messages") if "_messages" in request.session else []

# templates.env.globals['get_flashed_messages'] = get_flashed_messages

@app.on_event("startup")
async def load_data():
    g.df = pd.read_csv('teams.csv')

@app.get("/", dependencies=[Depends(load_data)], response_class=HTMLResponse)
async def home(request: Request):
    # return templates.TemplateResponse("home.html", {"request": request})
    return templates.TemplateResponse("login.html", {"request": request})


@app.get("/qr_scan/", dependencies=[Depends(load_data)], response_class=HTMLResponse)
async def add_entry(request: Request, uid: str):
    uid = uid.strip()
    print(f'"{uid}"')
    # Registered participants
    s = uid in g.df['UID'].tolist()
    if s:
<<<<<<< HEAD
        participants = "participants"  #
        cursor = db.collection(participants)
        query = cursor.where(filter=FieldFilter("UID", "in", [uid])).stream()      # Query the participant in firestore
        query_len = list(query).__len__()
        # print(f"query length: {query_len} {type(query_len)}")
        if query_len > 0:                       # Check if uid in firestore
            print("Rendering checkin_checkout page...")
            return templates.TemplateResponse('checkin_out.html', {'request': request, 'UID': uid})
        #
=======

        participants = "participants"
        cursor = db.collection(participants)
        # print(cursor.get()[1].to_dict())
        query = cursor.where(filter=FieldFilter("UID", "==", uid)).get()

        # query_len = list(query).__len__()
        try:
            data = query[0].to_dict()
            print(f'{query[0].id} => {data}')
        except IndexError:
            data = {}
            print("No data found")


        if data:                       # Check if uid in firestore
            print("Rendering checkin_checkout page...")
            # cursor.document(uid).update({'checkin': firestore.ArrayUnion([13.00])})
            # cursor.document(uid).update({'checkout': firestore.ArrayUnion([13.00])})
            # print(data['status'])
            # if data['status'] == 0:
            #     cursor.document(uid).update({'status': "IN"})
            # elif data['status'] == "IN":
            #     cursor.document(uid).update({'status': "OUT"})
            # elif data['status'] == 'OUT':
            #     cursor.document(uid).update({'status': "IN"})
            return templates.TemplateResponse('checkin_out.html', {'request': request, 'UID': uid, 'password': "aventus@6969"})

>>>>>>> 15f63e30
        details = g.df.loc[g.df['UID'] == uid].to_json(orient='records')
        doc = loads(details[1:-1])
        doc['status'] = "NULL"
        member_status = "UNREGISTERED"
        payload = {'request': request, 'Team Member': member_status, 'Details': doc}
        # db.collection(participants).document(uid).set(doc)
        return templates.TemplateResponse('master_checkin.html', payload)
        # cursor = db.collection(participants)
        # # query = cursor.where("UID", "in", ["jflksdjflk"]).stream()
        # query = cursor.where(filter=FieldFilter("UID", "in", [uid])).stream()
        # for doc in query:
        #     print(f'{doc.id} => {doc.to_dict()}')
    else:
        # Invalid
        return {'Error': 'INVALID UID FOUND'}


@app.post("/checkin_out/{uid}")
async def checkin_out(request: Request, uid: str):
    # print(uid)
    # now = datetime.now()
    # entry_time = now.strftime("%d/%m/%Y %H:%M:%S ")
    entry_time = time.strftime("%d/%m/%Y %I:%M:%S %p", time.gmtime(time.time() + 19800))
    participants = "participants"
    cursor = db.collection(participants)
    query = cursor.where(filter=FieldFilter("UID", "==", uid)).get()
    status = query[0].to_dict()['status']
    # print(status)
    if status == "NULL":
        print("Added status entry: IN")
        cursor.document(uid).update({'status': "IN"})
        cursor.document(uid).update({'checkin': firestore.ArrayUnion([entry_time])})
    elif status == "IN":
        print("Added status entry: OUT")
        cursor.document(uid).update({'status': "OUT"})
        cursor.document(uid).update({'checkout': firestore.ArrayUnion([entry_time])})
    elif status == 'OUT':
        print("Added status entry: IN")
        cursor.document(uid).update({'status': "IN"})
        cursor.document(uid).update({'checkin': firestore.ArrayUnion([entry_time])})
    else:
        print("wrong status")

    # return {"API": "called successfully"}
    # except:
    #     print("ERROR")
    #     return {"Internal Error": "Problem in the code"}

@app.post("register/{uid}")
async def register(request: Request, uid: str):
    # db.collection(participants).document(uid).set(doc)
    return {"API": 'WORKING'}


<|MERGE_RESOLUTION|>--- conflicted
+++ resolved
@@ -74,17 +74,6 @@
     # Registered participants
     s = uid in g.df['UID'].tolist()
     if s:
-<<<<<<< HEAD
-        participants = "participants"  #
-        cursor = db.collection(participants)
-        query = cursor.where(filter=FieldFilter("UID", "in", [uid])).stream()      # Query the participant in firestore
-        query_len = list(query).__len__()
-        # print(f"query length: {query_len} {type(query_len)}")
-        if query_len > 0:                       # Check if uid in firestore
-            print("Rendering checkin_checkout page...")
-            return templates.TemplateResponse('checkin_out.html', {'request': request, 'UID': uid})
-        #
-=======
 
         participants = "participants"
         cursor = db.collection(participants)
@@ -113,7 +102,6 @@
             #     cursor.document(uid).update({'status': "IN"})
             return templates.TemplateResponse('checkin_out.html', {'request': request, 'UID': uid, 'password': "aventus@6969"})
 
->>>>>>> 15f63e30
         details = g.df.loc[g.df['UID'] == uid].to_json(orient='records')
         doc = loads(details[1:-1])
         doc['status'] = "NULL"
