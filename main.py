--- conflicted
+++ resolved
@@ -1,25 +1,21 @@
 from __future__ import division
-from fastapi import FastAPI, Depends, Request, APIRouter, L
+from fastapi import FastAPI, Depends, Request, APIRouter
 from fastapi.templating import Jinja2Templates
 from fastapi.responses import HTMLResponse
 from fastapi.staticfiles import StaticFiles
 from fastapi.responses import RedirectResponse
 from fastapi.middleware.cors import CORSMiddleware
-
 import firebase_admin
 from firebase_admin import credentials, firestore
 import os, typing
 from api_globals import GlobalsMiddleware, g
 import pandas as pd
-from qrcode.image.pil import PilImage
 from json import loads
 
 cred = credentials.Certificate('aventus-website.json')
 firebase_admin.initialize_app(cred)
 
 db = firestore.client()
-
-__admin_users =
 
 firebaseConfig = {
   'apiKey': "AIzaSyDIerahYw7xS6madhWGYuvF2n8A3-VMUkg",
@@ -35,7 +31,7 @@
 app = FastAPI()
 router = APIRouter()
 
-allow_all = [*]
+allow_all = ['*']
 app.add_middleware(GlobalsMiddleware)
 app.add_middleware(
    CORSMiddleware,
@@ -74,13 +70,8 @@
 async def barcode_reader(request: Request):
     return templates.TemplateResponse('barcode_reader_page.html', {"request": request})
 
-<<<<<<< HEAD
-@app.get("/register/", dependencies=[Depends(load_data)])
-async def add_entry(uid: str):
-=======
 @app.get("/scan_qr/", dependencies=[Depends(load_data)])
 async def add_entry(request: Request, uid: str):
->>>>>>> c5890172
     s = uid in g.df['UID'].tolist()
     if s:
         details = g.df.loc[g.df['UID'] == uid].to_json(orient='index')
@@ -89,25 +80,4 @@
         print(x)
         return templates.TemplateResponse('master_checkin.html', x)
     else:
-        return {'Team Member': 'NOT Found'}
-
-@app.get("/login/")
-def login(request: Request):
-    return templates.TemplateResponse("auth/login.html", {"request": request})
-
-
-@app.post("/login/")
-async def login(request: Request, db: Session = Depends(get_db)):
-    form = LoginForm(request)
-    await form.load_data()
-    if await form.is_valid():
-        try:
-            form.__dict__.update(msg="Login Successful :)")
-            response = templates.TemplateResponse("auth/login.html", form.__dict__)
-            login_for_access_token(response=response, form_data=form, db=db)
-            return response
-        except HTTPException:
-            form.__dict__.update(msg="")
-            form.__dict__.get("errors").append("Incorrect Email or Password")
-            return templates.TemplateResponse("auth/login.html", form.__dict__)
-    return templates.TemplateResponse("auth/login.html", form.__dict__)+        return {'Team Member': 'NOT Found'}