--- conflicted
+++ resolved
@@ -6,23 +6,16 @@
 from fastapi.responses import RedirectResponse
 from fastapi.middleware.cors import CORSMiddleware
 import firebase_admin
-<<<<<<< HEAD
-from firebase_admin import credentials, firestore, auth
-=======
 from pydantic import BaseModel
 from firebase_admin import credentials, firestore
->>>>>>> d2bcf8d3
 from google.cloud.firestore_v1.base_query import FieldFilter
 # import os, typing
 from api_globals import GlobalsMiddleware, g
 import pandas as pd
 from json import loads
 import time
-<<<<<<< HEAD
-# import pyrebase
 from routers.login_form import LoginForm
 
-=======
 import firebase
 import requests
 # import pyrebase
@@ -31,7 +24,6 @@
 
 
 
->>>>>>> d2bcf8d3
 cred = credentials.Certificate('aventusauth.json')
 firebase_admin.initialize_app(cred)
 
@@ -55,11 +47,6 @@
 #   "measurementId": "G-CBDJE2FYYZ",
 #   "databaseURL": ""
 # }
-<<<<<<< HEAD
-
-# firebase = pyrebase.initialize_app(firebaseConfig)
-# auth = auth()
-=======
 firebaseConfig = {
   "apiKey": "AIzaSyBq2PUePkbjGHpYr8LxycuUIOIri-9KjTQ",
   "authDomain": "aventusauth.firebaseapp.com",
@@ -73,7 +60,6 @@
 
 firebase_app = firebase.initialize_app(firebaseConfig)
 auth = firebase_app.auth()
->>>>>>> d2bcf8d3
 
 app = FastAPI()
 api_router = APIRouter()
@@ -95,64 +81,12 @@
     email: str
     password: str
 
-<<<<<<< HEAD
-
-# def flash(request: Request, message: typing.Any, category: str = "primary") -> None:
-#    if "_messages" not in request.session:
-#        request.session["_messages"] = []
-#        request.session["_messages"].append({"message": message, "category": category})
-#
-# def get_flashed_messages(request: Request):
-#    print(request.session)
-#    return request.session.pop("_messages") if "_messages" in request.session else []
-
-# templates.env.globals['get_flashed_messages'] = get_flashed_messages
-
-@app.on_event("startup")
-async def load_data():
-    g.df = pd.read_csv('teams.csv')
-
-@app.get("/", dependencies=[Depends(load_data)], response_class=HTMLResponse)
-async def home(request: Request):
-    # return templates.TemplateResponse("status_result.html", {"request": request})
-    return templates.TemplateResponse("login.html", {"request": request})
-
-# @app.get("/some")
-# async def kuchbhi(request: Request):
-#     login = auth.sign_in_with_email_and_password("mani@gmail.com", "wrong")  # Assuming email is a unique identifier
-#     print(login)
-#     return {"API chutiya": "dada"}
-
-# @app.post("/")
-# async def login(request: Request):
-#     form = LoginForm(request)
-#     await form.load_data()
-#     if await form.is_valid():
-#         try:
-#             # form._dict_.update(msg="Login Successful :)")
-#             login= auth.sign_in_with_email_and_password(form.username, form.password) # Assuming email is a unique identifier
-#             print(login)
-#             firebase_token = login['idToken']
-#             # Redirect to the "/scan/" route
-#             response = templates.TemplateResponse("login.html", form._dict_)
-#             response.set_cookie(key="firebase_token", value=firebase_token)
-#             return response
-#         except:
-#             form._dict_.update(msg="")
-#             form._dict_.get("errors").append("Incorrect Email or Password")
-#             return templates.TemplateResponse("login.html", form._dict_)
-#     return templates.TemplateResponse("login.html", form._dict_)
-
-
-@app.get("/qr_scan/", dependencies=[Depends(load_data)], response_class=HTMLResponse)
-async def add_entry(request: Request, uid: str):
-=======
+      
 def check_participant(uid=None, is_admin=None):
     if not uid:
         # SEND PAYLOAD FOR RENDERING list_teams.html
         return "NULL UID"
     return "UID exists"
->>>>>>> d2bcf8d3
     uid = uid.strip()
 
     print(f'"{uid}"')
@@ -173,11 +107,6 @@
         # Check if uid in firestore
         if data:
             print("Rendering checkin_checkout page...")
-<<<<<<< HEAD
-            status =  "NOT CHECKED"
-            return templates.TemplateResponse(
-                'checkin_out.html', {'request': request, 'UID': uid, 'password': "aventus@6969", "status": status})
-=======
             status = "NOT CHECKED"
             # return status, {'UID': uid}
             if request.cookies.get('firebase_token'):
@@ -186,23 +115,16 @@
                 # 'checkin_out.html', {'request': request, 'UID': uid, 'password': "aventus@6969", "status": status})
             # return templates.TemplateResponse(
             #                 'checkin_out.html', {'request': request, 'UID': uid, 'password': "aventus@6969", "status": status})
->>>>>>> d2bcf8d3
 
         details = g.df.loc[g.df['UID'] == uid].to_json(orient='records')
         doc = loads(details[1:-1])
         doc['status'] = "NULL"
         member_status = "UNREGISTERED"
-<<<<<<< HEAD
-        payload = {'request': request, 'Team Member': member_status, 'Details': doc}
-        print(doc)
-        db.collection(participants).document(uid).set(doc)
-        return templates.TemplateResponse('master_checkin.html', payload)
-=======
         # payload = {'request': request, 'Team Member': member_status, 'Details': doc}
         print(doc)
         # db.collection(participants).document(uid).set(doc)
         # return templates.TemplateResponse('master_checkin.html', payload)
->>>>>>> d2bcf8d3
+        
     else:
         # Invalid
         return "INVALID UID", {'Error': 'INVALID UID FOUND'},
